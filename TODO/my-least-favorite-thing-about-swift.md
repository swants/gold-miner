> * 原文地址：[My Least Favorite Thing About Swift](http://khanlou.com/2016/08/my-least-favorite-thing-about-swift/)
* 原文作者：[Soroush Khanlou](http://www.twitter.com/khanlou)
* 译文出自：[掘金翻译计划](https://github.com/xitu/gold-miner)
* 译者：[cbangchen](https://github.com/cbangchen)
* 校对者：[zhangliukun](https://github.com/zhangliukun) [mengsir](https://github.com/steinliber)

关于喜欢 Swift 的理由，可以有很多，[之前](http://khanlou.com/2016/05/six-months-of-swift/)我已经写到了。
但是今天，我想要写的是这门语言不足的地方。这是一个有着很多细微差别且具有很强争议性的问题，所以我将举出几个例子，这几个例子是关于我所认为的这门语言做的好的地方，做的不好的地方和这门语言未来的前途如何。

### 语言内定义 VS 非语言内定义

看一下 Ruby

Ruby 的 `attr_accessor` 是一种定义实例变量的 setter 和 getter 的方法。你会像下面这样使用它：


    class Person
    	attr_accessor :first_name, :last_name
    end

乍一看，它像是一种语言的特性，就像 Swift 的 `let` 和 `var` 两种属性声明方式。但是 Ruby 的函数即便没有括号也可以被调起，而且这只是一个被定义在类范围内的函数（在 Swift 中我们将会调起一个静态函数）：

    def self.attr_accessor(*names)
      names.each do |name|
        define_method(name) {instance_variable_get("@#{name}")} # This is the getter
        define_method("#{name}=") {|arg| instance_variable_set("@#{name}", arg)} # This is the setter
      end
    end

如果你不能读懂 Ruby ，没有关系。它使用了一个名为 `define_method` 的函数来为你所传递的 keys 创建一个 getter 和 setter。在 Ruby 中，`@first_name` 意味着一个名为 `first_name` 的实例变量。

这是我爱上 Ruby 这门语言的设计的其中一个原因 - 他们首先设计了一个能够创建有用的语言特性的元数据工具集，然后他们使用这些工具来实现他们所需要的语言特性。[Yehuda Katz explores](http://yehudakatz.com/2010/02/07/the-building-blocks-of-ruby/) 讲述了 Ruby 是怎样在它的 blocks 中实现这个想法的。因为 Ruby 的语言特性是通过相同的工具以及相同的用户可使用的语言编写而成，所以用户也可以使用定义这门语言所相似的风格和范畴来编写语言特性。

### 可选类型

这给我们带来了 Swift。Swift 的一个核心特性就是它的 `Optional`（可选）类型。允许用户定义某个变量是否可以为空。在系统中，有这样的一个枚举：

    enum Optional {
    	case Some(WrappedType)
    	case None
    }

就像 `attr_accessor` ，这个特性使用了一个 Swift 的语言结构来定义自身。这是很好的，因为这也意味着用户可以使用不同的语义来创建相似的事物，就像这个虚构的 `RemoteLoading` 类型:

    enum RemoteLoading {
    	case Loaded(WrappedType)
    	case Pending
    }

它和 `Optional` 有着相同的形态却有着不同的含义。（[在一个不错的博客帖子里](http://holko.pl/2016/06/09/data-state-as-an-enum/)，Arkadiusz Holko 让这个枚举有了进一步的改变）

然而，在某种程度上，Swift 的编译器 _知道_ `Optional` (可选) 类型但却不知道 `RemoteLoading`（远程加载），这可以让你做一些特殊的事情。看一下这些相同的声明：


    let name: Optional = .None
    let name: Optional = nil
    let name: String? = nil
    var name: String?

让我们解析一下它们。第一条语句是完整的表述（带有类型推断）。你可以使用相同的语法声明你自己的 `RemoteLoading` （远程加载）属性。第二条语句使用了 `NilLiteralConvertible` 协议来定义当你把这个值设置为 nil 的时候所要执行的操作。虽然这种语法对于你自己的类型访问是可以的，但是配合 `RemoteLoading` （远程加载）使用却显得不是很正确。这是首先被设计来使 Swift 编写 C 族语言的时候感觉更加顺畅的几条语言特性，待会我们会再次提到这一点。

第三条和第四条语句，编译器开始使用 `Optional` (可选) 类型来允许我们编写特殊的代码，这些代码确定了我们所编写代码的类型。第三条语句使用了一个 `Optional` (可选)类型的简写 `T?`。这被称为 _语法糖_，这种语法可以用更简单的方式来编写常用的代码。最后一句是另外一块语法糖：如果你定义一个可选类型，但是你不赋给它任何值，那编译器将会推测出它的值应该为 `.None`/`nil` （仅仅当他是一个 `var` 变量的时候才成立）。

后面的两条语句都不允许自定义可访问类型。这种语言的 `Optional` （可选）类型，它的出现令人十分赞叹，通过被语言内已存在结构所定义，最终除了特殊情况下产生的编译器异常外，只有指定的类型才能访问。

### 家族

Swift 是一门被定义为“在 C 语言家族中宾至如归”的语言。这个意义来自于它的 loop (循环)语句和 if 语句。

Swift 的 `for..in` 语法结构是特殊的。任何符合 `SequenceType` 的事物可以通过一个 `for..in` 循环来遍历。这意味着我可以定义自己的类型值，声明它们的连续性，然后在 `for..in` 循环中来使用它们。

虽然 `if` 语句和 `while` 循环是通过 `BooleanType` 类型[在 Swift 2.2 中这样子工作的](http://khanlou.com/2016/06/falsiness-in-swift/)，但是这种功能在  Swift 3\ 已经被移除了。我不能像在 `for..in` 循环语句中那样子定义自己的布尔类型值然后在 `if` 语句中使用。

从根本上来说，对于一种语言特性，它们是两种完全不同的方法，也在 Swift 中定义了一种二元性。首先创建了一个可以用来定义语言特性的元工具；另外创建了语言特性和语言类型值之间的一种明确和具体的联系。

你可以对于符合 `SequenceType` 的类型值比符合 `BooleanType` 的类型值更加有用这个观点提出异议。但是，Swift 3 已经完全的移除了这个特性，所以，你只能承认：你不得不去认为 `BooleanType` 是如此没有用处以至于会被完全禁止。

能够自己去定义符合 `SequenceType` 的类型值意味着，这门语言相信我可以像它自己的标准库一样，在相同的水平上，能够自行定义有用的抽象概念值。（没有值丢失，安全，严格！）。

### 运算符

在 Swift 中的运算符也值得研究。语言中存在着定义运算符的语法，所有的算术运算符都是在这个语法中被定义的。用户们可以自由的定义自己的运算符，这对于想要创建[自己的长整数类型](https://github.com/lorentey/BigInt) 的同时也想要使用标准的算术运算符来说是有用处的。

然而 `+` 运算符在语言中被定义，三元运算符 `?:` 却没有。当你点击 `+` 时，命令跳转到这个运算符的声明处。当你点击三元运算符中的 `?` 和 `:` 的时候，却没有任何反应。如果你想要在你的代码中使用单个的问号和感叹号作为操作符的话，这是做不到的。注意我这里 _不是_ 说在你的代码中使用一个感叹号操作符不是一个好主意。我只是想说，这个操作符已经被特殊对待，硬编码到了编译器，与其他 C 中定义的操作符一般无二。

这三个例子中的每一个，我们都比较了两个东西：第一个是一种被标准类库用来实现特性的有用语法；一种特权标准库超越使用者代码的特殊情况。

最好的语法和语法糖是可以被一门语言的作者利用自己的类型和系统不断深入挖掘的。Swift 有时候使用类似 `NilLiteralConvertible`, `SequenceType`, 和易僵化的 `BooleanType` 等协议来处理这些事情。这种 `var name: String?` 能够推测出自己的默认属性值（`.None`）的方式很明显不符合这个条件，因此这是一种不那么给力的语法糖。

我认为另一个值得注意的点是，即使我爱 Ruby 的语法，但是 Ruby 在运算符和 falsiness 这两个地方却不是很灵活。你可以自行定义已存在运算符的实现方式，但是不能添加一个新的运算符，而且运算符的优先级也是固定的。Swift 在这个方面 _更_ 灵活。而且，当然，在 Swift 3 之前，Swift 在定义 falsiness 方面同样具有更强的灵活性。

### 错误

在某种程度上来说，Swift 的可选类型类似于 C 语言的可空性， Swift 的错误处理也类似于 C 语言的异常处理。Swift 的错误处理引入了一些新的关键词：`do`, `try`, `throw`, `throws`, `rethrows`, 和 `catch`。

使用 `throws` 标记的函数和方法可以 `return` 一个值或者 `throw` 一个 `ErrorType`。被抛出的错误将会在 `catch` blocks函数中被捕捉到。在这种机制下，你可以想象 Swift 是通过内部隐含的代表成功或者失败的 `_Result` 类型 （就像 [`antitypical/Result`](https://github.com/antitypical/Result)）来重写一个函数的返回值的。

    func doThing(with: Property) throws -> Value

<<<<<<< HEAD
=======

as


>>>>>>> add1da69
    func doThing(withProperty) -> _Result

（事实上，这种 `_Result` 类型并没有被显式定义，而是[在编译器中被隐式的处理了]((https://marc.ttias.be/swift-evolution/2016-08/msg00322.php))。这对于我们的例子并没有造成太多的不同。）在调用函数的内部，传入成功的值的时候将会通过 `try` 语句，而发生错误的时候，则会跳入并执行 `catch` block函数。

对比这个与之前的例子中有用的语言特性在语言内部被定义的地方，再 _在上面_ 加上语法（例如操作符和 `SequenceType`）和语法糖（例如 `Optional`（可选性））,那么这个代码就变的像我们所期待的那样了。相反的，Swift 的错误处理并没有暴露它的内部 `_Result` 模型，所以用户无法使用或者改变它。

一些情况下使用 Swift 模型来进行错误处理非常合适，例如[Brad Larson 用来移动机器人手臂的代码](http://www.sunsetlakesoftware.com/2015/06/12/swift-2-error-handling-practice)和[我的 JSON 解析代码](http://khanlou.com/2016/04/decoding-json/)。其他情况的话，使用 `Result` 类型和 `flatMap` 会更合适。

其他的代码可能依赖异步处理，想要传递一个 `Result` 的类型值到一个处理完成 block。苹果的解决方案只能在某些特定的情况下起到作用，给予在错误模型上更大的自由可以帮助缩小这门语言和使用者之间的距离。`Result` 是很好的，因为它足够灵活，可以在上面玩很多花样。`try`/`catch` 语法并不是很给力，因为它的使用十分严格而且只有一种使用方法。

### 未来

Swift 4 承诺很快异步的语言特性就会可以使用。目前还不清楚将如何实现这些功能，但是 Chris Lattner 已经写了关于如何使用 Swift 4 的书籍：

> 一流的并发，包括：Actors、同步/等待、原子性、内存模型及其它一些相关主题。

异步/等待 是我对于 Swift 的异步的处理机制后面将会是什么模样所采取的主要理论。在外行人眼里看来，异步/等待 涉及到当函数是异步的时候，需要声明函数的 `async`，并使用 `await` 来等待函数方法的结束。从 C# 的这个简单例子来了解一下：


    async Task GetIntAsync()
    {
        return new Task(() =>
        {
            Thread.Sleep(10000);
            return 1
        });
    }

    async Task MyMethodAsync()
    {
        int result = await GetIntAsync();
        Console.WriteLine(result);
    }

第一个函数方法，`GetIntAsync` 返回了一个任务，该任务等待一段时间后返回了一个值。因为这个函数返回了一个 `Task`，所以被标记为 `async`。第二个函数方法，首先调用 `MyMethodAsync`，使用关键词 `await`。这通知了整个系统，在 `Task` 完成并执行 `GetIntAsync`
之前，这个系统可以做其他的事情。而一旦这个任务完成了，这个函数就会恢复控制功能，重新获得编写控制台输出的能力。

从这个例子看来，C# 的 `Task` 对象看起来很像 [Promise (承诺)](http://khanlou.com/2016/08/promises-in-swift/)。此外，任何使用 `await` 的函数都必须被定义为 `async`。编译器可以确保这点。这个解决方案体现了出了 Swift 的错误模型：被抛出的函数方法必须被捕捉到，而如果没有，那这些函数方法一定也是被标记了 `throws` 。

它也像错误模型一样有着缺陷。一个全新的构造和一些关键词的添加之后使它变的更像是一种纯粹的语法糖而不是一个更有用的工具。这种构造一部分依赖于在标准库中定义的类型，一部分依赖于编译器定义的语法。

### 属性

属性行为是 Swift 4 可能引入的另一个重大特性。这里是关于属性行为的[被拒绝的提案](https://github.com/apple/swift-evolution/blob/master/proposals/0030-property-behavior-decls.md)，被用来对 Swift 4 进行更加仔细地检查。

属性行为让你可以对一个属性附加上一个类似 `lazy` 的行为。这个 `lazy` 属性，举个例子，将只在第一次访问时设置一个值。但你现在已经可以使用这个特定的行为，这是直接硬编码进 Swift 的编译器的。提出的属性行为将允许标准库设施来实现一些行为和允许用户进行完全的自定义。

可能这已经是全世界最好的特性了。从一个已经被硬编码进编译器的一个特性开始，然后在这个特性取得一定声望之后，创建一个更通用的框架来允许你通过语言本身定义这个特性。在这一点上,任何 Swift 的作者都可以创建类似的功能，精确调整来满足自己的需求。

<<<<<<< HEAD
如果 Swift 的错误模型遵循着相同的路径，Swift 的标准库可能会暴露出一个 `Result` 类型值，然后任何返回一个 `Result` 的功能都可以使用 `do`/`try`/`catch` 语法（就像那些可以单个失败的并行、同步事件）。对于那些不需要符合当前可用语法的错误，就像异步错误，用户可能拥有一个他们可以使用的一个共同的 `Result`。如果这个 `Result` 同时请求很多锁，用户可以 `flatMap`。
=======
### Metaprogramming

I’d like to close with a note on metaprogramming. I’ve written extensively [about metaprogramming in Objective-C](http://genius.com/Soroush-khanlou-metaprogramming-isnt-a-scary-word-not-even-in-objective-c-annotated), but it’s similar to what we’re working with here. The lines between code and metacode are blurry. The code in the Swift compiler is the meta code, and Swift itself is the code. If defining an implementation of an operator (as you do in Ruby) is just code, then defining a whole new operator seems like it has to be metacode.
>>>>>>> add1da69

异步/等待 能够以相似的方式工作。定义一个 `Promise` 或者 `Task` 协议，而符合这些协议的将会可以 `await` 的。 `then` 或者 `flatMap` 将会是类型中可用的部分，根据用户的需求，它们能够根据需要以不同的程度使用语言的特性。

我想要去更加多的认识元编程，我已经写了具有扩展性的[关于 Objective-C 中的元编程](http://genius.com/Soroush-khanlou-metaprogramming-isnt-a-scary-word-not-even-in-objective-c-annotated)，但是它与我们正着手在做的东西很相似。代码和元代码之间的界限是模糊的。Swift 编译器中的代码是元代码，并且 Swift 本身也是代码。如果定义一个 operator 函数的实现（就像Ruby所做的）就是代码，那么定义一个全新的运算符看起来就像是元代码。

作为一种面向协议的语言，Swift 很独特的被专门设置来让我们挖掘这门语言的语法魅力，就像我们用 `BooleanType` 和 `SequenceType` 所做的一样。我很乐意去看一下这些被扩展的能力。 

关键词停止和语法开始或者语法停止和语法糖开始的界限，不是很明确，但是使用这门语言编写代码的工程师应该有能力去使用那些同样被用来开发标准库的工具。  
<|MERGE_RESOLUTION|>--- conflicted
+++ resolved
@@ -97,15 +97,6 @@
 
     func doThing(with: Property) throws -> Value
 
-<<<<<<< HEAD
-=======
-
-as
-
-
->>>>>>> add1da69
-    func doThing(withProperty) -> _Result
-
 （事实上，这种 `_Result` 类型并没有被显式定义，而是[在编译器中被隐式的处理了]((https://marc.ttias.be/swift-evolution/2016-08/msg00322.php))。这对于我们的例子并没有造成太多的不同。）在调用函数的内部，传入成功的值的时候将会通过 `try` 语句，而发生错误的时候，则会跳入并执行 `catch` block函数。
 
 对比这个与之前的例子中有用的语言特性在语言内部被定义的地方，再 _在上面_ 加上语法（例如操作符和 `SequenceType`）和语法糖（例如 `Optional`（可选性））,那么这个代码就变的像我们所期待的那样了。相反的，Swift 的错误处理并没有暴露它的内部 `_Result` 模型，所以用户无法使用或者改变它。
@@ -153,13 +144,9 @@
 
 可能这已经是全世界最好的特性了。从一个已经被硬编码进编译器的一个特性开始，然后在这个特性取得一定声望之后，创建一个更通用的框架来允许你通过语言本身定义这个特性。在这一点上,任何 Swift 的作者都可以创建类似的功能，精确调整来满足自己的需求。
 
-<<<<<<< HEAD
 如果 Swift 的错误模型遵循着相同的路径，Swift 的标准库可能会暴露出一个 `Result` 类型值，然后任何返回一个 `Result` 的功能都可以使用 `do`/`try`/`catch` 语法（就像那些可以单个失败的并行、同步事件）。对于那些不需要符合当前可用语法的错误，就像异步错误，用户可能拥有一个他们可以使用的一个共同的 `Result`。如果这个 `Result` 同时请求很多锁，用户可以 `flatMap`。
-=======
+
 ### Metaprogramming
-
-I’d like to close with a note on metaprogramming. I’ve written extensively [about metaprogramming in Objective-C](http://genius.com/Soroush-khanlou-metaprogramming-isnt-a-scary-word-not-even-in-objective-c-annotated), but it’s similar to what we’re working with here. The lines between code and metacode are blurry. The code in the Swift compiler is the meta code, and Swift itself is the code. If defining an implementation of an operator (as you do in Ruby) is just code, then defining a whole new operator seems like it has to be metacode.
->>>>>>> add1da69
 
 异步/等待 能够以相似的方式工作。定义一个 `Promise` 或者 `Task` 协议，而符合这些协议的将会可以 `await` 的。 `then` 或者 `flatMap` 将会是类型中可用的部分，根据用户的需求，它们能够根据需要以不同的程度使用语言的特性。
 
