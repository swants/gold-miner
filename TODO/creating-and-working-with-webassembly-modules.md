> * 原文地址：[Creating and working with WebAssembly modules](https://hacks.mozilla.org/2017/02/creating-and-working-with-webassembly-modules/)
> * 原文作者：本文已获作者 [Lin Clark](https://code-cartoons.com/@linclark) 授权
> * 译文出自：[掘金翻译计划](https://github.com/xitu/gold-miner)
> * 译者：
> * 校对者：

---
# Creating and working with WebAssembly modules
# 创建和使用WebAssembly组件
*This is the fourth part in a series on WebAssembly and what makes it fast. If you haven’t read the others, we recommend [starting from the beginning](https://hacks.mozilla.org/2017/02/a-cartoon-intro-to-webassembly/).*
*这是WebAssembly系列文章的第四部分。如果你还没阅读过前面的文章，我们建议你[从头开始](https://hacks.mozilla.org/2017/02/a-cartoon-intro-to-webassembly/)。*
WebAssembly is a way to run programming languages other than JavaScript on web pages. In the past when you wanted to run code in the browser to interact with the different parts of the web page, your only option was JavaScript.
WebAssembly 是一种不同于JavaScript的在web页面上运行程序语言的方式。以前当你想在浏览器上运行代码来实现web页面不同部分的交互时，你唯一的选择就是JavaScript。
So when people talk about WebAssembly being fast, the apples to apples comparison is to JavaScript. But that doesn’t mean that it’s an either/or situation—that you are either using WebAssembly, or you’re using JavaScript.
因此当人们谈论WebAssembly运行迅速时，合理的比较对象就是JavaScript。但这并不意味着一个非此即彼的选择——你使用WebAssembly还是JavaScript。
*situation是否可以翻译成选择存疑*
In fact, we expect that developers are going to use both WebAssembly and JavaScript in the same application. Even if you don’t write WebAssembly yourself, you can take advantage of it.
事实上我们希望开发者在同一应用中同时使用WebAssembly和JavaScript。即使你不亲自写WebAssembly代码，你也可以使用它。
WebAssembly modules define functions that can be used from JavaScript. So just like you download a module like lodash from npm today and call functions that are part of its API, you will be able to download WebAssembly modules in the future.
WebAssembly组件定义的函数可以在JavaScript中使用。因此就像现在你可以从npm上下载一个lodash这样的组件并且根据它的API调用方法一样，在未来你同样可以下载WebAssembly组件。
So let’s see how we can create WebAssembly modules, and then how we can use them from JavaScript.
所以让我们看看如何创建WebAssembly组件，以及怎样在JavaScript中使用。
## Where does WebAssembly fit?
## WebAssembly适用于哪里？
In the article about [assembly](https://hacks.mozilla.org/2017/02/a-crash-course-in-assembly/), I talked about how compilers take high-level programming languages and translate them to machine code.
在这篇关于[汇编](https://hacks.mozilla.org/2017/02/a-crash-course-in-assembly/)的文章里，我谈到过编译器怎么提取高级程序语言并且把它们翻译成机器码。
![Diagram showing an intermediate representation between high level languages and assembly languages, with arrows going from high level programming languages to intermediate representation, and then from intermediate representation to assembly language](https://2r4s9p1yi1fa2jd7j43zph8r-wpengine.netdna-ssl.com/files/2017/02/04-01-langs09-500x306.png)

Where does WebAssembly fit into this picture?
WebAssembly对应这张图片的哪个部分？
You might think it is just another one of the target assembly languages. That is kind of true, except that each one of those languages (x86, ARM ) corresponds to a particular machine architecture.
你可能认为它只不过是又一个目标汇编语言。某种程度上是对的，除了那些语言(x86,ARM)中每个都对应一个特定的机器架构。
When you’re delivering code to be executed on the user’s machine across the web, you don’t know what your target architecture the code will be running on.
当你通过web向用户的机器上发送要执行的代码时，你并不知道你的代码将要在那种目标架构上运行。
So WebAssembly is a little bit different than other kinds of assembly. It’s a machine language for a conceptual machine, not an actual, physical machine.
所以WebAssembly和其他的汇编有些细微的差别。它是概念机的机器语言，而非真实的物理机。
Because of this, WebAssembly instructions are sometimes called virtual instructions. They have a much more direct mapping to machine code than JavaScript source code. They represent a sort of intersection of what can be done efficiently across common popular hardware. But they aren’t direct mappings to the particular machine code of one specific hardware.
正因如此，WebAssembly指令有时也被称为虚拟指令。它们比JavaScript源码有更直接的机器码映射。它们代表一套可以在常见的流行硬件上高效执行的指令集合。但是它们并不直接映射某一具体硬件的特定机器码。
*a sort of intersection ？*
![Same diagram as above with WebAssembly inserted between the intermediate representation and assembly](https://2r4s9p1yi1fa2jd7j43zph8r-wpengine.netdna-ssl.com/files/2017/02/04-02-langs08-500x326.png)

The browser downloads the WebAssembly. Then, it can make the short hop from WebAssembly to that target machine’s assembly code.
浏览器下载WebAssembly。然后，它就可以从WebAssembly跳转到目标机器的汇编码。
## Compiling to .wasm
## 编译成.wasm
The compiler tool chain that currently has the most support for WebAssembly is called LLVM. There are a number of different front-ends and back-ends that can be plugged into LLVM.
LLVM是当前对WebAssembly支持最好的编译工具链。很多前后端编译工具都可以嵌入LLVM中。
> Note: Most WebAssembly module developers will code in languages like C and Rust and then compile to WebAssembly, but there are other ways to create a WebAssembly module. For example, there is an experimental tool that helps you [build a WebAssembly module using TypeScript](https://github.com/rsms/wasm-util), or you can [code in the text representation of WebAssembly directly](https://developer.mozilla.org/en-US/docs/WebAssembly/Understanding_the_text_format).
> 注：大部分WebAssembly组件开发者用C和Rust这样的语言编写代码，然后编译成WebAssembly，但仍有其他的方法来创建WebAssembly组件。比如，有一个实验性的工具帮你[使用TypeScript构建WebAssembly组件](https://github.com/rsms/wasm-util)，或者你可以[直接在WebAssembly的文本表示上编码](https://developer.mozilla.org/en-US/docs/WebAssembly/Understanding_the_text_format)。
Let’s say that we wanted to go from C to WebAssembly. We could use the clang front-end to go from C to the LLVM intermediate representation. Once it’s in LLVM’s IR, LLVM understands it, so LLVM can perform some optimizations.
比如说我们想把C编译成WebAssembly。我们可以使用clang前端把C编译成LLVM中介码。一旦它处于LLVM的中间层，LLVM编译它，LLVM就可以展现一些性能优化。
*LLVM intermediate representation  VS  LLVM’s IR  中介码 or 中间层*
To go from LLVM’s IR ([intermediate representation](https://en.wikipedia.org/wiki/Intermediate_representation)) to WebAssembly, we need a back-end. There is one that’s currently in progress in the LLVM project. That back-end is most of the way there and should be finalized soon. However, it can be tricky to get it working today.
要把LLVM中介码（[中介码](https://en.wikipedia.org/wiki/Intermediate_representation)）编译成WebAssembly，我们需要一个后端支持。在LLVM项目中有一个这类后端正在开发中。这个后端项目已经接近完成并且应该很快就会定稿。然而，现在使用它还会有不少问题。
There’s another tool called Emscripten which is a bit easier to use at the moment. It has its own back-end that can produce WebAssembly by compiling to another target (called asm.js) and then converting that to WebAssembly. It uses LLVM under the hood, though, so you can switch between the two back-ends from Emscripten.
目前有一个稍微容易使用的工具叫Emscripten。他有自己的后端，可以通过编译成其他对象(称为asm.js)然后再转换成WebAssembly的方式来产生WebAssembly。好像它底层仍旧使用LLVM，因此你可以在Emscripten中切换这两种后端。
![Diagram of the compiler toolchain](https://2r4s9p1yi1fa2jd7j43zph8r-wpengine.netdna-ssl.com/files/2017/02/04-03-toolchain07-500x411.png)

Emscripten includes many additional tools and libraries to allow porting whole C/C++ codebases, so it’s more of a software developer kit (SDK) than a compiler. For example, systems developers are used to having a filesystem that they can read from and write to, so Emscripten can simulate a file system using IndexedDB.
Emscripten包含了许多附加工具和库来支持移植整个C/C++代码库，因此它更像一个SDK而非编译器。举个例子，系统开发人员习惯于有一个文件系统用来读写，所以Emscripten可以使用IndexedDB模拟一个文件系统。
Regardless of the toolchain you’ve used, the end result is a file that ends in .wasm. I’ll explain more about the structure of the .wasm file below. First, let’s look at how you can use it in JS.
忽略你已经使用的工具链，最后得到的结果就是一个后缀名为.wasm的文件。下面我将着重解释.wasm文件的结构。首先，我们先看看怎样在JS中使用.wasm文件。
## Loading a .wasm module in JavaScript
## 在JavaScript中载入一个.wasm组件
The .wasm file is the WebAssembly module, and it can be loaded in JavaScript. As of this moment, the loading process is a little bit complicated.
这个.wasm文件是一个WebAssembly组件，它可以在JavaScript中载入。在此情景下，载入过程稍微有些复杂。
    
    functionfetchAndInstantiate(url, importObject) {
      return fetch(url).then(response =>
        response.arrayBuffer()
      ).then(bytes =>
        WebAssembly.instantiate(bytes, importObject)
      ).then(results =>
        results.instance
      );
    }


You can see this in more depth in [our docs](https://developer.mozilla.org/en-US/docs/WebAssembly).
你可以在[我们的文档](https://developer.mozilla.org/en-US/docs/WebAssembly)中深入了解这部分内容。
We’re working on making this process easier. We expect to make improvements to the toolchain and integrate with existing module bundlers like webpack or loaders like SystemJS. We believe that loading WebAssembly modules can be as easy as as loading JavaScript ones.
我们致力于让这个过程变得更容易。我们期望改进工具链，整合已存在的模块打包工具如webpack以及动态加载器如SystemJS。我们相信载入WebAssembly组件可以像载入JavaScript组件一样简单。
There is a major difference between WebAssembly modules and JS modules, though. Currently, functions in WebAssembly can only use numbers (integers or floating point numbers) as parameters or return values.
不过，WebAssembly组件和JS组件有一个显著的区别。目前，WebAssembly函数只能使用数字（整型或浮点型数字）作为参数和返回值。
![Diagram showing a JS function calling a C function and passing in an integer, which returns an integer in response](https://2r4s9p1yi1fa2jd7j43zph8r-wpengine.netdna-ssl.com/files/2017/02/04-04-memory04-500x93.png)

For any data types that are more complex, like strings, you have to use the WebAssembly module’s memory.
对于更加复杂的数据类型，如字符串，你必须使用WebAssembly组件存储器。
If you’ve mostly worked with JavaScript, having direct access to memory isn’t so familiar. More performant languages like C, C++, and Rust, tend to have manual memory management. The WebAssembly module’s memory simulates the heap that you would find in those languages.如果你几乎只使用过JavaScript，对于直接访问存储器不那么熟悉。更高性能的语言比如C，C++，和Rust，倾向于手动内存管理。WebAssembly组件存储器模拟了你在这些语言中会看到的堆。
To do this, it uses something in JavaScript called an ArrayBuffer. The array buffer is an array of bytes. So the indexes of the array serve as memory addresses.
为了实现这个功能，它使用了JavaScript中的类型化数组(ArrayBuffer)。类型化数组是存放字节的数组。数组的索引就是对应的存储器地址。
If you want to pass a string between the JavaScript and the WebAssembly, you convert the characters to their character code equivalent. Then you write that into the memory array. Since indexes are integers, an index can be passed in to the WebAssembly function. Thus, the index of the first character of the string can be used as a pointer.
如果想要在JavaScript和WebAssembly中传递字符串，你需要把这些字符转换成他们的字符码当量。然后把这些写入存储器阵列。既然索引是整数，那么单个索引值就可以传入WebAssembly函数中。这样字符串中第一个字符的索引就可以被当成一个指针使用。
![Diagram showing a JS function calling a C function with an integer that represents a pointer into memory, and then the C function writing into memory](https://2r4s9p1yi1fa2jd7j43zph8r-wpengine.netdna-ssl.com/files/2017/02/04-05-memory12-500x400.png)

It’s likely that anybody who’s developing a WebAssembly module to be used by web developers is going to create a wrapper around that module. That way, you as a consumer of the module don’t need to know about memory management.
几乎任何想要开发供web开发者使用的WebAssembly组件的开发者，都会为组件创建一个包装器。这样以来，你作为一个组件的消费者并不需要了解内存管理。
If you want to learn more, check out our docs on [working with WebAssembly’s memory](https://developer.mozilla.org/en-US/docs/Web/JavaScript/Reference/Global_objects/WebAssembly/Memory).
如果想了解更多的话，查看我们关于[使用WebAssembly内存](https://developer.mozilla.org/en-US/docs/Web/JavaScript/Reference/Global_objects/WebAssembly/Memory)的文档。
## The structure of a .wasm file
## .wasm文件结构
If you are writing code in a higher level language and then compiling it to WebAssembly, you don’t need to know how the WebAssembly module is structured. But it can help to understand the basics.
如果你使用高级语言来编写代码然后把它编译成WebAssembly，你不必知道WebAssembly组件的结构。但是它可以帮助你理解其基本原理。
If you haven’t already, we suggest reading the [article on assembly](https://hacks.mozilla.org/2017/02/a-crash-course-in-assembly/) (part 3 of the series).
如果你之前没有了解这些基本原理，我们建议你先阅读 [汇编文章](https://hacks.mozilla.org/2017/02/a-crash-course-in-assembly/) (part 3 of the series)。
Here’s a C function that we’ll turn into WebAssembly:
下面是一个C函数，我们将把它转成WebAssembly:

    intadd42(int num) {
      return num + 42;
    }


You can try using the [WASM Explorer](http://mbebenita.github.io/WasmExplorer/) to compile this function.
你可以使用[WASM Explorer](http://mbebenita.github.io/WasmExplorer/)来编译这个函数。
If you open up the .wasm file (and if your editor supports displaying it), you’ll see something like this.
<<<<<<< HEAD
如果你打开.wasm文件（如果你的编辑器支持显示的话），你讲看到类似这样的内容：
    
=======


>>>>>>> cd1fc1ca
    00 61 73 6D 0D 00 00 00 01 86 80 80 80 00 01 60
    01 7F 01 7F 03 82 80 80 80 00 01 00 04 84 80 80
    80 00 01 70 00 00 05 83 80 80 80 00 01 00 01 06
    81 80 80 80 00 00 07 96 80 80 80 00 02 06 6D 65
    6D 6F 72 79 02 00 09 5F 5A 35 61 64 64 34 32 69
    00 00 0A 8D 80 80 80 00 01 87 80 80 80 00 00 20
    00 41 2A 6A 0B


That is the module in its “binary” representation. I put quotes around binary because it’s usually displayed in hexadecimal notation, but that can be easily converted to binary notation, or to a human readable format.
这是组件的“二进制”表示法。我把二进制加上引号是因为它通常显示的是十六进制符号，但这很容易转换成二进制符号，或者人类可读的格式。
For example, here’s what `num + 42` looks like.
举个例子，下图是`num + 42`的几种表现形式。
![Table showing hexadecimal representation of 3 instructions (20 00 41 2A 6A), their binary representation, and then the text representation (get_local 0, i32.const 42, i32.add)](https://2r4s9p1yi1fa2jd7j43zph8r-wpengine.netdna-ssl.com/files/2017/02/04-06-hex_binary_asm01-500x254.png)

### How the code works: a stack machine
### 代码如何运行：堆栈机
In case you’re wondering, here’s what those instructions would do.
如果你想知道的话，下图是执行的一些指令说明。
![Diagram showing that get_local 0 gets value of first param and pushes it on the stack, i32.const 42 pushes a constant value on the stack, and i32.add adds the top two values from the stack and pushes the result](https://2r4s9p1yi1fa2jd7j43zph8r-wpengine.netdna-ssl.com/files/2017/02/04-07-hex_binary_asm02-500x175.png)

You might have noticed that the `add` operation didn’t say where its values should come from. This is because WebAssembly is an example of something called a stack machine. This means that all of the values an operation needs are queued up on the stack before the operation is performed.
你可能注意到了`add`操作并没有说明他的值应该从哪里来。这是因为WebAssembly是堆栈机的一个范例。这意味着一个操作所需的所有值在操作执行之前都在栈中排队。
Operations like `add` know how many values they need. Since `add` needs two, it will take two values from the top of the stack. This means that the `add` instruction can be short (a single byte), because the instruction doesn’t need to specify source or destination registers. This reduces the size of the .wasm file, which means it takes less time to download.
例如`add`这类的操作指导它们需要多少值。如果`add`需要两个值，它将从栈顶取出两个值。这意味着`add`指令可以很短（单个字节），因为指令不需要指定源或者目的寄存器。这减少了.wasm文件的大小，也意味着下载的耗时更短。
Even though WebAssembly is specified in terms of a stack machine, that’s not how it works on the physical machine. When the browser translates WebAssembly to the machine code for the machine the browser is running on, it will use registers. Since the WebAssembly code doesn’t specify registers, it gives the browser more flexibility to use the best register allocation for that machine.
即使WebAssembly就堆栈机而言是特定的，那不是其在物理机上的工作方式。当浏览器把WebAssembly转化成其运行机器上对应的机器码时，将会用到寄存器。因为WebAssembly代码不指定寄存器，它赋予浏览器在当前机器上使用最优寄存器分配更多的灵活性。
### Sections of the module
### 组件的sections
Besides the `add42` function itself, there are other parts in the .wasm file. These are called sections. Some of the sections are required for any module, and some are optional.
除了`add42`函数自身，.wasm文件还有其他部分。那就是sections。一些sections对任何组件都是必需的，而有一些是可选的。
Required:

1. **Type**. Contains the function signatures for functions defined in this module and any imported functions.
2. **Function**. Gives an index to each function defined in this module.
3. **Code**. The actual function bodies for each function in this module.
必须项：
1.**类型(Type)**。包括在该组件中定义的函数签名以及任何引入的函数。
2.**函数(Function)**。给每一个在该组件中定义的函数一个索引。
3.**代码(Code)**。该组件中定义的每一个函数的实际函数体。
Optional:

1. **Export**. Makes functions, memories, tables, and globals available to other WebAssembly modules and JavaScript. This allows separately-compiled modules to be dynamically linked together. This is WebAssembly’s version of a .dll.
2. **Import**. Specifies functions, memories, tables, and globals to import from other WebAssembly modules or JavaScript.
3. **Start**. A function that will automatically run when the WebAssembly module is loaded (basically like a main function).
4. **Global**. Declares global variables for the module.
5. **Memory**. Defines the memory this module will use.
6. **Table**. Makes it possible to map to values outside of the WebAssembly module, such as JavaScript objects. This is especially useful for allowing indirect function calls.
7. **Data**. Initializes imported or local memory.
8. **Element**. Initializes an imported or local table.
可选项：
1.**导出(Export)**。使函数，内存，表以及全局变量对其他WebAssembly组件和JavaScript可用。这使独立编译的组件可以被动态链接在一起。这就是WebAssembly的.dll版本。
2.**导入(Import)**。从其他WebAssembly组件或JavaScript中导入指定的函数，内存，表以及全局变量。
3.**启动(Start)**。当WebAssembly组件载入时自动运行的函数(基本上类似一个主函数)。
4.**全局变量(Global)**。为组件声明全局变量。
5.**内存（Memory）**。定义组件将使用到的内存空间。
6.**表（Table）**。使把值映射到WebAssembly组件外部成为可能，就像JavaScript对象那样。这对于允许简介函数调用相当有用。
7.**数据（Data）**。初始化导入或本地内存。
8。**元素（Element）**。初始化导入或本地的表。

For more on sections, here’s a great in-depth [explanation of how these sections work](https://rsms.me/wasm-intro).
更多关于sections的阐释，这有一篇深度好文[解释这些sections如何运行](https://rsms.me/wasm-intro)。
## Coming up next
## 接下来
Now that you know how to work with WebAssembly modules, let’s look at [why WebAssembly is fast](https://hacks.mozilla.org/2017/02/what-makes-webassembly-fast/).
现在你知道怎样使用WebAssembly组件了，让我们看看[为什么WebAssembly这么快](https://hacks.mozilla.org/2017/02/what-makes-webassembly-fast/)。<|MERGE_RESOLUTION|>--- conflicted
+++ resolved
@@ -6,64 +6,63 @@
 
 ---
 # Creating and working with WebAssembly modules
-# 创建和使用WebAssembly组件
+# 创建和使用 WebAssembly 组件
 *This is the fourth part in a series on WebAssembly and what makes it fast. If you haven’t read the others, we recommend [starting from the beginning](https://hacks.mozilla.org/2017/02/a-cartoon-intro-to-webassembly/).*
-*这是WebAssembly系列文章的第四部分。如果你还没阅读过前面的文章，我们建议你[从头开始](https://hacks.mozilla.org/2017/02/a-cartoon-intro-to-webassembly/)。*
+*这是 WebAssembly 系列文章的第四部分。如果你还没阅读过前面的文章，我们建议你[从头开始](https://hacks.mozilla.org/2017/02/a-cartoon-intro-to-webassembly/)。*
 WebAssembly is a way to run programming languages other than JavaScript on web pages. In the past when you wanted to run code in the browser to interact with the different parts of the web page, your only option was JavaScript.
-WebAssembly 是一种不同于JavaScript的在web页面上运行程序语言的方式。以前当你想在浏览器上运行代码来实现web页面不同部分的交互时，你唯一的选择就是JavaScript。
+WebAssembly 是一种不同于 JavaScript 的在 web 页面上运行程序语言的方式。以前当你想在浏览器上运行代码来实现 web 页面不同部分的交互时，你唯一的选择就是 JavaScript。
 So when people talk about WebAssembly being fast, the apples to apples comparison is to JavaScript. But that doesn’t mean that it’s an either/or situation—that you are either using WebAssembly, or you’re using JavaScript.
-因此当人们谈论WebAssembly运行迅速时，合理的比较对象就是JavaScript。但这并不意味着一个非此即彼的选择——你使用WebAssembly还是JavaScript。
+因此当人们谈论 WebAssembly 运行迅速时，合理的比较对象就是 JavaScript。但这并不意味着你必须在 WebAssembly 和 JavaScript 二者中选择一个使用。
 *situation是否可以翻译成选择存疑*
 In fact, we expect that developers are going to use both WebAssembly and JavaScript in the same application. Even if you don’t write WebAssembly yourself, you can take advantage of it.
-事实上我们希望开发者在同一应用中同时使用WebAssembly和JavaScript。即使你不亲自写WebAssembly代码，你也可以使用它。
+事实上我们希望开发者在同一应用中同时使用 WebAssembly 和 JavaScript。即使你不亲自写 WebAssembly 代码，你也可以使用它。
 WebAssembly modules define functions that can be used from JavaScript. So just like you download a module like lodash from npm today and call functions that are part of its API, you will be able to download WebAssembly modules in the future.
-WebAssembly组件定义的函数可以在JavaScript中使用。因此就像现在你可以从npm上下载一个lodash这样的组件并且根据它的API调用方法一样，在未来你同样可以下载WebAssembly组件。
+WebAssembly 组件定义的函数可以在 JavaScript中使用。因此，就像现在你可以从 npm 上下载一个 lodash 这样的组件并且根据它的 API 调用方法一样，在未来你同样可以下载 WebAssembly 组件。
 So let’s see how we can create WebAssembly modules, and then how we can use them from JavaScript.
-所以让我们看看如何创建WebAssembly组件，以及怎样在JavaScript中使用。
+那么让我们看看如何创建 WebAssembly 组件，以及如何在 JavaScript 中使用这些组件吧。
 ## Where does WebAssembly fit?
-## WebAssembly适用于哪里？
+## WebAssembly处于哪个环节？
 In the article about [assembly](https://hacks.mozilla.org/2017/02/a-crash-course-in-assembly/), I talked about how compilers take high-level programming languages and translate them to machine code.
-在这篇关于[汇编](https://hacks.mozilla.org/2017/02/a-crash-course-in-assembly/)的文章里，我谈到过编译器怎么提取高级程序语言并且把它们翻译成机器码。
+在上一篇关于[汇编](https://hacks.mozilla.org/2017/02/a-crash-course-in-assembly/)的文章里，我谈到过编译器怎么提取高级程序语言并且把它们翻译成机器码。
 ![Diagram showing an intermediate representation between high level languages and assembly languages, with arrows going from high level programming languages to intermediate representation, and then from intermediate representation to assembly language](https://2r4s9p1yi1fa2jd7j43zph8r-wpengine.netdna-ssl.com/files/2017/02/04-01-langs09-500x306.png)
 
 Where does WebAssembly fit into this picture?
-WebAssembly对应这张图片的哪个部分？
+WebAssembly 对应这张图片的哪个部分？
 You might think it is just another one of the target assembly languages. That is kind of true, except that each one of those languages (x86, ARM ) corresponds to a particular machine architecture.
-你可能认为它只不过是又一个目标汇编语言。某种程度上是对的，除了那些语言(x86,ARM)中每个都对应一个特定的机器架构。
+你可能认为它只不过是又一个目标汇编语言。某种程度上是对的，不同之处在于那些语言(x86,ARM)中每个都对应一个特定的机器架构。
 When you’re delivering code to be executed on the user’s machine across the web, you don’t know what your target architecture the code will be running on.
-当你通过web向用户的机器上发送要执行的代码时，你并不知道你的代码将要在那种目标架构上运行。
+当你通过 web 向用户的机器上发送要执行的代码时，你并不知道你的代码将要在哪种目标架构上运行。
 So WebAssembly is a little bit different than other kinds of assembly. It’s a machine language for a conceptual machine, not an actual, physical machine.
-所以WebAssembly和其他的汇编有些细微的差别。它是概念机的机器语言，而非真实的物理机。
+所以 WebAssembly 和其他的汇编有些细微的差别。它是概念机的机器语言，而非真实的物理机。
 Because of this, WebAssembly instructions are sometimes called virtual instructions. They have a much more direct mapping to machine code than JavaScript source code. They represent a sort of intersection of what can be done efficiently across common popular hardware. But they aren’t direct mappings to the particular machine code of one specific hardware.
-正因如此，WebAssembly指令有时也被称为虚拟指令。它们比JavaScript源码有更直接的机器码映射。它们代表一套可以在常见的流行硬件上高效执行的指令集合。但是它们并不直接映射某一具体硬件的特定机器码。
-*a sort of intersection ？*
+正因如此，WebAssembly 指令有时也被称为虚拟指令。它们比 JavaScript 源码有更直接的机器码映射。它们代表一类可以在常见的流行硬件上高效执行的指令集合。但是它们并不直接映射某一具体硬件的特定机器码。
 ![Same diagram as above with WebAssembly inserted between the intermediate representation and assembly](https://2r4s9p1yi1fa2jd7j43zph8r-wpengine.netdna-ssl.com/files/2017/02/04-02-langs08-500x326.png)
 
 The browser downloads the WebAssembly. Then, it can make the short hop from WebAssembly to that target machine’s assembly code.
-浏览器下载WebAssembly。然后，它就可以从WebAssembly跳转到目标机器的汇编码。
+浏览器下载 WebAssembly后，它就能从 WebAssembly 转成目标机器的汇编码。
 ## Compiling to .wasm
 ## 编译成.wasm
 The compiler tool chain that currently has the most support for WebAssembly is called LLVM. There are a number of different front-ends and back-ends that can be plugged into LLVM.
-LLVM是当前对WebAssembly支持最好的编译工具链。很多前后端编译工具都可以嵌入LLVM中。
+LLVM 是当前对 WebAssembly 支持最好的编译工具链。很多前后端编译工具都可以嵌入 LLVM 中。
 > Note: Most WebAssembly module developers will code in languages like C and Rust and then compile to WebAssembly, but there are other ways to create a WebAssembly module. For example, there is an experimental tool that helps you [build a WebAssembly module using TypeScript](https://github.com/rsms/wasm-util), or you can [code in the text representation of WebAssembly directly](https://developer.mozilla.org/en-US/docs/WebAssembly/Understanding_the_text_format).
-> 注：大部分WebAssembly组件开发者用C和Rust这样的语言编写代码，然后编译成WebAssembly，但仍有其他的方法来创建WebAssembly组件。比如，有一个实验性的工具帮你[使用TypeScript构建WebAssembly组件](https://github.com/rsms/wasm-util)，或者你可以[直接在WebAssembly的文本表示上编码](https://developer.mozilla.org/en-US/docs/WebAssembly/Understanding_the_text_format)。
+> 注：大部分 WebAssembly 组件开发者用 C 和 Rust 这样的语言编写代码，然后编译成 WebAssembly，但仍有其他的方法来创建 WebAssembly 组件。比如，有一个实验性的工具帮你[使用 TypeScript 构建 WebAssembly 组件](https://github.com/rsms/wasm-util)，或者你可以[直接在 WebAssembly 的文本表示上编码](https://developer.mozilla.org/en-US/docs/WebAssembly/Understanding_the_text_format)。
 Let’s say that we wanted to go from C to WebAssembly. We could use the clang front-end to go from C to the LLVM intermediate representation. Once it’s in LLVM’s IR, LLVM understands it, so LLVM can perform some optimizations.
-比如说我们想把C编译成WebAssembly。我们可以使用clang前端把C编译成LLVM中介码。一旦它处于LLVM的中间层，LLVM编译它，LLVM就可以展现一些性能优化。
+比如说我们想把 C 编译成 WebAssembly。我们可以使用 clang 编译器前端把 C 编译成 LLVM 中介码。一旦它处于 LLVM 的中间层，LLVM 编译它，LLVM 就可以展现一些性能优化。
 *LLVM intermediate representation  VS  LLVM’s IR  中介码 or 中间层*
 To go from LLVM’s IR ([intermediate representation](https://en.wikipedia.org/wiki/Intermediate_representation)) to WebAssembly, we need a back-end. There is one that’s currently in progress in the LLVM project. That back-end is most of the way there and should be finalized soon. However, it can be tricky to get it working today.
-要把LLVM中介码（[中介码](https://en.wikipedia.org/wiki/Intermediate_representation)）编译成WebAssembly，我们需要一个后端支持。在LLVM项目中有一个这类后端正在开发中。这个后端项目已经接近完成并且应该很快就会定稿。然而，现在使用它还会有不少问题。
+要把 LLVM IR（[中介码](https://en.wikipedia.org/wiki/Intermediate_representation)）编译成 WebAssembly，我们需要一个后端支持。在 LLVM 项目中有一个这类后端正在开发中。这个后端项目已经接近完成并且应该很快就会定稿。然而，现在使用它还会有不少问题。
 There’s another tool called Emscripten which is a bit easier to use at the moment. It has its own back-end that can produce WebAssembly by compiling to another target (called asm.js) and then converting that to WebAssembly. It uses LLVM under the hood, though, so you can switch between the two back-ends from Emscripten.
-目前有一个稍微容易使用的工具叫Emscripten。他有自己的后端，可以通过编译成其他对象(称为asm.js)然后再转换成WebAssembly的方式来产生WebAssembly。好像它底层仍旧使用LLVM，因此你可以在Emscripten中切换这两种后端。
+目前有一个稍微容易使用的工具叫 Emscripten。他有自己的后端，可以通过编译成其他对象(称为 asm.js)然后再转换成 WebAssembly 的方式来产生 WebAssembly。好像它底层仍旧使用 LLVM，因此你可以在 Emscripten 中切换这两种后端。
 ![Diagram of the compiler toolchain](https://2r4s9p1yi1fa2jd7j43zph8r-wpengine.netdna-ssl.com/files/2017/02/04-03-toolchain07-500x411.png)
 
 Emscripten includes many additional tools and libraries to allow porting whole C/C++ codebases, so it’s more of a software developer kit (SDK) than a compiler. For example, systems developers are used to having a filesystem that they can read from and write to, so Emscripten can simulate a file system using IndexedDB.
-Emscripten包含了许多附加工具和库来支持移植整个C/C++代码库，因此它更像一个SDK而非编译器。举个例子，系统开发人员习惯于有一个文件系统用来读写，所以Emscripten可以使用IndexedDB模拟一个文件系统。
+Emscripten 包含了许多附加工具和库来支持移植整个 C/C++ 代码库，因此它更像一个 SDK 而非编译器。举个例子，系统开发人员习惯于有一个文件系统用来读写，所以 Emscripten 可以使用 IndexedDB 模拟一个文件系统。
 Regardless of the toolchain you’ve used, the end result is a file that ends in .wasm. I’ll explain more about the structure of the .wasm file below. First, let’s look at how you can use it in JS.
-忽略你已经使用的工具链，最后得到的结果就是一个后缀名为.wasm的文件。下面我将着重解释.wasm文件的结构。首先，我们先看看怎样在JS中使用.wasm文件。
+忽略你已经使用的工具链，最后得到的结果就是一个后缀名为 .wasm 的文件。下面我将着重解释 .wasm 文件的结构。首先，我们先看看怎样在JS中使用 .wasm 文件。
 ## Loading a .wasm module in JavaScript
-## 在JavaScript中载入一个.wasm组件
+## 在 JavaScript 中载入一个 .wasm 组件
 The .wasm file is the WebAssembly module, and it can be loaded in JavaScript. As of this moment, the loading process is a little bit complicated.
-这个.wasm文件是一个WebAssembly组件，它可以在JavaScript中载入。在此情景下，载入过程稍微有些复杂。
+这个 .wasm 文件是一个 WebAssembly 组件，它可以在 JavaScript 中载入。在此情景下，载入过程稍微有些复杂。
     
     functionfetchAndInstantiate(url, importObject) {
       return fetch(url).then(response =>
@@ -79,32 +78,33 @@
 You can see this in more depth in [our docs](https://developer.mozilla.org/en-US/docs/WebAssembly).
 你可以在[我们的文档](https://developer.mozilla.org/en-US/docs/WebAssembly)中深入了解这部分内容。
 We’re working on making this process easier. We expect to make improvements to the toolchain and integrate with existing module bundlers like webpack or loaders like SystemJS. We believe that loading WebAssembly modules can be as easy as as loading JavaScript ones.
-我们致力于让这个过程变得更容易。我们期望改进工具链，整合已存在的模块打包工具如webpack以及动态加载器如SystemJS。我们相信载入WebAssembly组件可以像载入JavaScript组件一样简单。
+我们致力于让这个过程变得更容易。我们期望改进工具链，整合已存在的像 webpack 这样的模块打包工具以及类似 SystemJS 的动态加载器。我们相信载入 WebAssembly 组件可以像载入 JavaScript 组件一样简单。
 There is a major difference between WebAssembly modules and JS modules, though. Currently, functions in WebAssembly can only use numbers (integers or floating point numbers) as parameters or return values.
-不过，WebAssembly组件和JS组件有一个显著的区别。目前，WebAssembly函数只能使用数字（整型或浮点型数字）作为参数和返回值。
+不过，WebAssembly 组件和 JS 组件有一个显著的区别。目前，WebAssembly 函数只能使用数字（整型或浮点型数字）作为参数和返回值。
 ![Diagram showing a JS function calling a C function and passing in an integer, which returns an integer in response](https://2r4s9p1yi1fa2jd7j43zph8r-wpengine.netdna-ssl.com/files/2017/02/04-04-memory04-500x93.png)
 
 For any data types that are more complex, like strings, you have to use the WebAssembly module’s memory.
-对于更加复杂的数据类型，如字符串，你必须使用WebAssembly组件存储器。
-If you’ve mostly worked with JavaScript, having direct access to memory isn’t so familiar. More performant languages like C, C++, and Rust, tend to have manual memory management. The WebAssembly module’s memory simulates the heap that you would find in those languages.如果你几乎只使用过JavaScript，对于直接访问存储器不那么熟悉。更高性能的语言比如C，C++，和Rust，倾向于手动内存管理。WebAssembly组件存储器模拟了你在这些语言中会看到的堆。
+对于更加复杂的数据类型，如字符串，你必须使用 WebAssembly 组件存储器。
+If you’ve mostly worked with JavaScript, having direct access to memory isn’t so familiar. More performant languages like C, C++, and Rust, tend to have manual memory management. The WebAssembly module’s memory simulates the heap that you would find in those languages.
+像 C，C++，和 Rust 这些更高性能的语言倾向于手动管理内存。如果你大部分时间都在使用 JavaScript，也许对直接访问存储器的操作不熟悉。WebAssembly 组件存储器模拟了你在这些语言中会看到的堆。
 To do this, it uses something in JavaScript called an ArrayBuffer. The array buffer is an array of bytes. So the indexes of the array serve as memory addresses.
-为了实现这个功能，它使用了JavaScript中的类型化数组(ArrayBuffer)。类型化数组是存放字节的数组。数组的索引就是对应的存储器地址。
+为了实现这个功能，它使用了 JavaScript 中的类型化数组(ArrayBuffer)。类型化数组是存放字节的数组。数组的索引就是对应的存储器地址。
 If you want to pass a string between the JavaScript and the WebAssembly, you convert the characters to their character code equivalent. Then you write that into the memory array. Since indexes are integers, an index can be passed in to the WebAssembly function. Thus, the index of the first character of the string can be used as a pointer.
-如果想要在JavaScript和WebAssembly中传递字符串，你需要把这些字符转换成他们的字符码当量。然后把这些写入存储器阵列。既然索引是整数，那么单个索引值就可以传入WebAssembly函数中。这样字符串中第一个字符的索引就可以被当成一个指针使用。
+如果想要在 JavaScript 和 WebAssembly 中传递字符串，你需要把这些字符转换成他们的字符码常量。然后把这些写入存储器阵列。既然索引是整数，那么单个索引值就可以传入 WebAssembly 函数中。这样字符串中第一个字符的索引就可以被当成一个指针使用。
 ![Diagram showing a JS function calling a C function with an integer that represents a pointer into memory, and then the C function writing into memory](https://2r4s9p1yi1fa2jd7j43zph8r-wpengine.netdna-ssl.com/files/2017/02/04-05-memory12-500x400.png)
 
 It’s likely that anybody who’s developing a WebAssembly module to be used by web developers is going to create a wrapper around that module. That way, you as a consumer of the module don’t need to know about memory management.
-几乎任何想要开发供web开发者使用的WebAssembly组件的开发者，都会为组件创建一个包装器。这样以来，你作为一个组件的消费者并不需要了解内存管理。
+几乎所有想要开发供 web 开发者使用的 WebAssembly 组件的开发者，都会为组件创建一个包装器。这样以来，你作为组件的消费者并不需要了解内存管理。
 If you want to learn more, check out our docs on [working with WebAssembly’s memory](https://developer.mozilla.org/en-US/docs/Web/JavaScript/Reference/Global_objects/WebAssembly/Memory).
-如果想了解更多的话，查看我们关于[使用WebAssembly内存](https://developer.mozilla.org/en-US/docs/Web/JavaScript/Reference/Global_objects/WebAssembly/Memory)的文档。
+如果想了解更多的话，查看我们关于[使用 WebAssembly 内存](https://developer.mozilla.org/en-US/docs/Web/JavaScript/Reference/Global_objects/WebAssembly/Memory)的文档。
 ## The structure of a .wasm file
 ## .wasm文件结构
 If you are writing code in a higher level language and then compiling it to WebAssembly, you don’t need to know how the WebAssembly module is structured. But it can help to understand the basics.
-如果你使用高级语言来编写代码然后把它编译成WebAssembly，你不必知道WebAssembly组件的结构。但是它可以帮助你理解其基本原理。
+如果你使用高级语言来编写代码然后把它编译成 WebAssembly，你不必知道 WebAssembly 组件的结构。但是它可以帮助你理解其基本原理。
 If you haven’t already, we suggest reading the [article on assembly](https://hacks.mozilla.org/2017/02/a-crash-course-in-assembly/) (part 3 of the series).
 如果你之前没有了解这些基本原理，我们建议你先阅读 [汇编文章](https://hacks.mozilla.org/2017/02/a-crash-course-in-assembly/) (part 3 of the series)。
 Here’s a C function that we’ll turn into WebAssembly:
-下面是一个C函数，我们将把它转成WebAssembly:
+下面是一个C函数，我们将把它转成 WebAssembly:
 
     intadd42(int num) {
       return num + 42;
@@ -112,15 +112,10 @@
 
 
 You can try using the [WASM Explorer](http://mbebenita.github.io/WasmExplorer/) to compile this function.
-你可以使用[WASM Explorer](http://mbebenita.github.io/WasmExplorer/)来编译这个函数。
+你可以使用 [WASM Explorer](http://mbebenita.github.io/WasmExplorer/) 来编译这个函数。
 If you open up the .wasm file (and if your editor supports displaying it), you’ll see something like this.
-<<<<<<< HEAD
-如果你打开.wasm文件（如果你的编辑器支持显示的话），你讲看到类似这样的内容：
-    
-=======
+如果你打开 .wasm 文件（假设你的编辑器支持显示），你将看到类似这样的内容：
 
-
->>>>>>> cd1fc1ca
     00 61 73 6D 0D 00 00 00 01 86 80 80 80 00 01 60
     01 7F 01 7F 03 82 80 80 80 00 01 00 04 84 80 80
     80 00 01 70 00 00 05 83 80 80 80 00 01 00 01 06
@@ -133,7 +128,7 @@
 That is the module in its “binary” representation. I put quotes around binary because it’s usually displayed in hexadecimal notation, but that can be easily converted to binary notation, or to a human readable format.
 这是组件的“二进制”表示法。我把二进制加上引号是因为它通常显示的是十六进制符号，但这很容易转换成二进制符号，或者人类可读的格式。
 For example, here’s what `num + 42` looks like.
-举个例子，下图是`num + 42`的几种表现形式。
+举个例子，下图是 `num + 42` 的几种表现形式。
 ![Table showing hexadecimal representation of 3 instructions (20 00 41 2A 6A), their binary representation, and then the text representation (get_local 0, i32.const 42, i32.add)](https://2r4s9p1yi1fa2jd7j43zph8r-wpengine.netdna-ssl.com/files/2017/02/04-06-hex_binary_asm01-500x254.png)
 
 ### How the code works: a stack machine
@@ -143,21 +138,21 @@
 ![Diagram showing that get_local 0 gets value of first param and pushes it on the stack, i32.const 42 pushes a constant value on the stack, and i32.add adds the top two values from the stack and pushes the result](https://2r4s9p1yi1fa2jd7j43zph8r-wpengine.netdna-ssl.com/files/2017/02/04-07-hex_binary_asm02-500x175.png)
 
 You might have noticed that the `add` operation didn’t say where its values should come from. This is because WebAssembly is an example of something called a stack machine. This means that all of the values an operation needs are queued up on the stack before the operation is performed.
-你可能注意到了`add`操作并没有说明他的值应该从哪里来。这是因为WebAssembly是堆栈机的一个范例。这意味着一个操作所需的所有值在操作执行之前都在栈中排队。
+你可能注意到了 `add` 操作并没有说明他的值应该从哪里来。这是因为 WebAssembly 是堆栈机的一个范例。这意味着一个操作所需的所有值在操作执行之前都在栈中排队。
 Operations like `add` know how many values they need. Since `add` needs two, it will take two values from the top of the stack. This means that the `add` instruction can be short (a single byte), because the instruction doesn’t need to specify source or destination registers. This reduces the size of the .wasm file, which means it takes less time to download.
-例如`add`这类的操作指导它们需要多少值。如果`add`需要两个值，它将从栈顶取出两个值。这意味着`add`指令可以很短（单个字节），因为指令不需要指定源或者目的寄存器。这减少了.wasm文件的大小，也意味着下载的耗时更短。
+例如 `add` 这类的操作指导它们需要多少值。如果 `add` 需要两个值，它将从栈顶取出两个值。这意味着 `add` 指令可以很短（单个字节），因为指令不需要指定源或者目的寄存器。这减少了 .wasm 文件的大小，也意味着下载的耗时更短。
 Even though WebAssembly is specified in terms of a stack machine, that’s not how it works on the physical machine. When the browser translates WebAssembly to the machine code for the machine the browser is running on, it will use registers. Since the WebAssembly code doesn’t specify registers, it gives the browser more flexibility to use the best register allocation for that machine.
-即使WebAssembly就堆栈机而言是特定的，那不是其在物理机上的工作方式。当浏览器把WebAssembly转化成其运行机器上对应的机器码时，将会用到寄存器。因为WebAssembly代码不指定寄存器，它赋予浏览器在当前机器上使用最优寄存器分配更多的灵活性。
+即使 WebAssembly 就堆栈机而言是特定的，但那不是其在物理机上的工作方式。当浏览器把 WebAssembly 转化成其运行机器上对应的机器码时，将会用到寄存器。因为 WebAssembly 代码不指定寄存器，所以浏览器在当前机器上能更灵活的去使用最佳寄存器分配。
 ### Sections of the module
-### 组件的sections
+### 组件的 sections
 Besides the `add42` function itself, there are other parts in the .wasm file. These are called sections. Some of the sections are required for any module, and some are optional.
-除了`add42`函数自身，.wasm文件还有其他部分。那就是sections。一些sections对任何组件都是必需的，而有一些是可选的。
+除了 `add42` 函数自身，.wasm 文件还有其他部分。那就是 sections。一些 sections 对任何组件都是必需的，而有一些是可选的。
 Required:
 
 1. **Type**. Contains the function signatures for functions defined in this module and any imported functions.
 2. **Function**. Gives an index to each function defined in this module.
 3. **Code**. The actual function bodies for each function in this module.
-必须项：
+必选项：
 1.**类型(Type)**。包括在该组件中定义的函数签名以及任何引入的函数。
 2.**函数(Function)**。给每一个在该组件中定义的函数一个索引。
 3.**代码(Code)**。该组件中定义的每一个函数的实际函数体。
@@ -172,18 +167,18 @@
 7. **Data**. Initializes imported or local memory.
 8. **Element**. Initializes an imported or local table.
 可选项：
-1.**导出(Export)**。使函数，内存，表以及全局变量对其他WebAssembly组件和JavaScript可用。这使独立编译的组件可以被动态链接在一起。这就是WebAssembly的.dll版本。
-2.**导入(Import)**。从其他WebAssembly组件或JavaScript中导入指定的函数，内存，表以及全局变量。
-3.**启动(Start)**。当WebAssembly组件载入时自动运行的函数(基本上类似一个主函数)。
+1.**导出(Export)**。使函数，内存，表以及全局变量对其他 WebAssembly 组件和 JavaScript 可用。这使独立编译的组件可以被动态链接在一起。这就是 WebAssembly 的 .dll 版本。
+2.**导入(Import)**。从其他 WebAssembly 组件或 JavaScript 中导入指定的函数，内存，表以及全局变量。
+3.**启动(Start)**。当 WebAssembly 组件载入时自动运行的函数(基本上类似一个主函数)。
 4.**全局变量(Global)**。为组件声明全局变量。
 5.**内存（Memory）**。定义组件将使用到的内存空间。
-6.**表（Table）**。使把值映射到WebAssembly组件外部成为可能，就像JavaScript对象那样。这对于允许简介函数调用相当有用。
+6.**表（Table）**。使把值映射到 WebAssembly 组件外部成为可能，就像 JavaScript 对象那样。这对于允许简介函数调用相当有用。
 7.**数据（Data）**。初始化导入或本地内存。
 8。**元素（Element）**。初始化导入或本地的表。
 
 For more on sections, here’s a great in-depth [explanation of how these sections work](https://rsms.me/wasm-intro).
-更多关于sections的阐释，这有一篇深度好文[解释这些sections如何运行](https://rsms.me/wasm-intro)。
+更多关于 sections 的阐释，这有一篇深度好文[解释这些 sections 如何运行](https://rsms.me/wasm-intro)。
 ## Coming up next
 ## 接下来
 Now that you know how to work with WebAssembly modules, let’s look at [why WebAssembly is fast](https://hacks.mozilla.org/2017/02/what-makes-webassembly-fast/).
-现在你知道怎样使用WebAssembly组件了，让我们看看[为什么WebAssembly这么快](https://hacks.mozilla.org/2017/02/what-makes-webassembly-fast/)。+现在你知道怎样使用 WebAssembly 组件了，让我们看看[为什么 WebAssembly 这么快](https://hacks.mozilla.org/2017/02/what-makes-webassembly-fast/)。
