--- conflicted
+++ resolved
@@ -7,11 +7,6 @@
 
 #### Makin’ 3D Touch All “Swifty” Up In Here
 
-<<<<<<< HEAD
-I’m not sure if Swift’s forefathers could’ve estimated the passion and fervor its future developers would hold for the very language they were crafting. Suffice to say, the community has grown and the language has stabilized(ish) to a point where we even have a term now to bestow upon code that displays Swift in all of its intended glory:
-
-=======
->>>>>>> 4ff4764b
 不知道发明 Swift 的人是否会料到他们正在编写的语言，未来会深受开发者的青睐。 我只想说，Swift 社区已经成长且语言已经稳定（ISH）到一个地步，现在甚至有个专有名词赞美 Swift 编程的美好未来。
 
 _Swifty._
@@ -55,20 +50,12 @@
 
 #### Enum .Fun
 
-<<<<<<< HEAD
-恕我直言， Swift 的枚举很“疯狂”。当 Swift 在 14 年发布的时候，我从来没想过它们能用属性、初始化程序和功能，但是我们现在已经在用了。
-=======
 讲真， Swift 的枚举很“疯狂”。当 Swift 在 14 年发布的时候，我从来没想过它们能用属性、初始化程序和功能，但是我们现在已经在用了。
->>>>>>> 4ff4764b
 
 不管怎么说，我们可以在工作中用上它们。当你考虑支持 UIApplicationShortcutItem 的实现细节时，几个关键点应该注意：
 
 *  必须通过 _type_ 属性给快捷方式指定一个名称
-<<<<<<< HEAD
-*  根据苹果官方指南，必须给这些操作绑定标示符前缀
-=======
 *  根据苹果官方指南，必须以包路径作为这些操作的前缀
->>>>>>> 4ff4764b
 *  可能会有多个快捷方式
 *  可能会在应用程序多个位置采取基于类型的特定操作
 
@@ -88,13 +75,7 @@
 
 如果是用 Objective-C，我们可能到这就结束了。我认为，使用枚举远远优于之前使用字符串文字的观点，已经被大家所接受。然而，为应用每个操作类型属性指定包路径为前缀（例如，com.dreaminginbinary.myApp.MyApp）来说，使用一些字符串插值仍是最佳解决办法。
 
-<<<<<<< HEAD
-如果是用 Objective-C，我们可能到这就结束了。我认为，使用枚举远远优于之前使用字符串文字的观点，已经被大家所接受。然而，为应用每个操作类型属性绑定标识符前缀（例如，com.dreaminginbinary.myApp.MyApp）来说，使用一些字符串插值仍是最佳解决办法。
-
-But — since Swift’s enums have superpowers, we can implement this in a very tidy fashion:
-=======
 但是，因为 Swift 枚举超级厉害，我们可以用它以一种非常简洁的方法来实现：
->>>>>>> 4ff4764b
 
 ```
 enum IncomingShortcutItem : String
