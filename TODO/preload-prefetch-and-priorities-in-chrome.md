--- conflicted
+++ resolved
@@ -9,11 +9,7 @@
 
 # **Preload，Prefetch 和它们在 Chrome 之中的优先级**
 
-<<<<<<< HEAD
 今天我们来深入研究一下 Chrome 的网络协议栈，来更清晰的描述网站加载（像 [**\<link rel=“preload”>**](https://w3c.github.io/preload/) 和 [**\<link rel=“prefetch”>**](https://w3c.github.io/resource-hints/)）背后的工作原理，让你对其更加了解。
-=======
-Today we’ll dive into insights from Chrome’s networking stack to provide clarity on how web loading primitives (like [**`<link rel=“preload”>`**](https://w3c.github.io/preload/) & [**`<link rel=“prefetch”>`**](https://w3c.github.io/resource-hints/)) work behind the scenes so you can be more effective with them.
->>>>>>> ddf7af51
 
 **像[其他文章](https://www.smashingmagazine.com/2016/02/preload-what-is-it-good-for/)描述的那样，preload 是声明式的 fetch，允许你在不阻塞文档 [onload](https://developer.mozilla.org/en-US/docs/Web/API/GlobalEventHandlers/onload) 事件的同时让浏览器对资源发起请求。**
 
@@ -57,11 +53,7 @@
 
 Preload 在很多大型网站都有实际应用，这点你在接下来的文章里也可以看到，让我们来仔细探讨下网络协议栈实际上是如何对待 preload 和 prefetch 的。
 
-<<<<<<< HEAD
 ### 什么时候该用 \<link rel=”preload”> ？ 什么时候又该用 \<link rel=”prefetch”> ?
-=======
-### When should you `<link rel=”preload”>` vs `<link rel=”prefetch”>`?
->>>>>>> ddf7af51
 
 **建议：对于当前页面很有必要的资源使用 preload，对于可能在将来的页面中使用的资源使用 prefetch。**
 
@@ -71,11 +63,7 @@
 
 使用 preload 和 prefetch，我们有了对当前页面和将来页面加载关键资源的解决办法。
 
-<<<<<<< HEAD
 ###  \<link rel=”preload”> ？ 和 \<link rel=”prefetch”> 的缓存行为
-=======
-### What is the caching behavior for `<link rel=”preload”>` and `<link rel=”prefetch”>`?
->>>>>>> ddf7af51
 
 [Chrome 有四种缓存](https://calendar.perfplanet.com/2016/a-tale-of-four-caches/): HTTP 缓存，内存缓存，Service Worker 缓存和 Push 缓存。preload 和 prefetch 都被存储在 **HTTP 缓存中**。
 
@@ -153,11 +141,7 @@
 
 这是**工具而不是规则**的好例子。你 preload 的文件数量取决于加载其他资源时网络内容、用户的带宽和其他网络状况。
 
-<<<<<<< HEAD
 尽早 preload 页面中可能需要的文件，对于脚本文件，preload 关键打包文件很有用因为它将加载与执行分离开来，`script async>`不好因为它会阻塞 window 的 onload 事件。你可以尽早加载图片、样式、字体和媒体资源。大部分的 —— 最重要的是，你作为作者是可以清晰的知道哪些东西是页面目前需要的。
-=======
-Preload resources that are likely to be discovered late in your page, but are otherwise important to fetch as early as possible. With scripts, preloading your key bundles is good as it separates fetching from execution in a way that just using say, `<script async>` wouldn’t as it blocks the window’s onload event. You can preload images, styles, fonts, media. Most things — what’s important is that you’re in better control of early-fetching what you as a page author knows is definitely needed by your page sooner rather than later.
->>>>>>> ddf7af51
 
 ### prefetch 有哪些你需要知道的魔法属性吗？当然
 
@@ -201,11 +185,7 @@
 
 ### 我怎样检测 link rel=preload 的支持情况呢？
 
-<<<<<<< HEAD
 用下面的代码段可以检测`<link rel=”preload”>`是否被支持：
-=======
-Feature detecting for `<link rel=”preload”>` can be accomplished using the following snippet:
->>>>>>> ddf7af51
 
 	const preloadSupported = () => {
 	      const link = document.createElement('link');
@@ -219,11 +199,7 @@
 
 ### 你可以立即将 preload 应用到 CSS 样式表吗？
 
-<<<<<<< HEAD
 当然，preload 支持基于异步加载的标记，使用 `<link rel=”preload”>` 的样式表使用 `onload` 事件立即应用到文档：
-=======
-Absolutely. Preload support markup based asynchronous loading. Stylesheets loaded using `<link rel=”preload”>` can be immediately applied to the current document using the `onload` event as follows:
->>>>>>> ddf7af51
 
 	<link rel="preload" href="style.css" onload="this.rel=stylesheet">
 
@@ -231,11 +207,7 @@
 
 ### preload 还有哪些更广泛的应用？
 
-<<<<<<< HEAD
 **根据 HTTPArchive，[很多网站](https://twitter.com/addyosmani/status/843254667316465664)应用 `<link rel=”preload”>` 来加载[字体](https://www.zachleat.com/web/preload/)，包括 Teen Vogue 和以上提到的其他网站：**
-=======
-**According to the HTTPArchive,** [**most**](https://twitter.com/addyosmani/status/843254667316465664) **sites using `<link rel=”preload”>` use it to** [**preload Web Fonts**](https://www.zachleat.com/web/preload/) , **including Teen Vogue and as mentioned earlier, Shopify:**
->>>>>>> ddf7af51
 
 <img src="https://cdn-images-1.medium.com/max/2000/1*osYEtZ6gZnmstK4fpcJTrg.png">
 
@@ -251,11 +223,8 @@
 
 ### 当前浏览器对 preload 和 prefetch 的支持度？
 
-<<<<<<< HEAD
 根据 CanIUse 在 [Safari Tech Preview](https://developer.apple.com/safari/technology-preview/release-notes/)的调查看，`<link rel=”preload”>` 大约有 [50%](http://caniuse.com/#feat=link-rel-preload) 的支持度，`<link rel=”prefetch”>` 大约有 [70%](http://caniuse.com/#search=prefetch) 的支持度。
-=======
 `<link rel=”preload”>` is available to [~50% ](http://caniuse.com/#feat=link-rel-preload)of the global population according to CanIUse and is implemented in the [Safari Tech Preview](https://developer.apple.com/safari/technology-preview/release-notes/). `<link rel=”prefetch”>` is available to [71%](http://caniuse.com/#search=prefetch) of global users.
->>>>>>> ddf7af51
 
 ### 更多有用的见解
 
